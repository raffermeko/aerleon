--- conflicted
+++ resolved
@@ -57,15 +57,12 @@
 from capirca.lib import srxlo
 from capirca.lib import windows_advfirewall
 
-<<<<<<< HEAD
 from typing import (
   Iterator,
   List,
   Tuple,
 )
-=======
 from capirca.utils import config
->>>>>>> 6d4dc61f
 
 
 FLAGS = flags.FLAGS
@@ -161,6 +158,8 @@
   output_directory: pathlib.Path,
   definitions: naming.Naming,
   exp_info: int,
+  optimize: bool,
+  shade_check: bool,
   write_files: list
 ):
   """Render a single file.
@@ -217,8 +216,8 @@
 
   try:
     pol = policy.ParsePolicy(
-        conf, definitions, optimize=FLAGS.optimize,
-        base_dir=base_directory, shade_check=FLAGS.shade_check)
+        conf, definitions, optimize=optimize,
+        base_dir=base_directory, shade_check=shade_check)
   except policy.ShadingError as e:
     logging.warning('shading errors for %s:\n%s', input_file, e)
     return
@@ -434,37 +433,23 @@
     return list(filtered_conf) != list(filtered_text)
   return conf != new_text
 
-
-<<<<<<< HEAD
-def DescendDirectory(input_dirname: str) -> List[pathlib.Path]:
+def DescendDirectory(input_dirname: str, ignore_directories: List[str]) -> List[pathlib.Path]:
   """Descend from input_dirname looking for policy files to render.
 
   Args:
     input_dirname: the base directory.
-=======
-def DescendRecursively(input_dirname, output_dirname, definitions,
-                       ignore_directories, depth=1):
-  """Recursively descend from input_dirname looking for policy files to render.
-
-  Args:
-    input_dirname: the base directory.
-    output_dirname: where to place the rendered files.
-    definitions: naming.Naming object.
-    ignore_directories: directories to ignore in search
-    depth: integer, for outputting '---> rendering prod/corp-backbone.jcl'.
->>>>>>> 6d4dc61f
 
   Returns:
     a list of input file paths
   """
-<<<<<<< HEAD
   input_dir = pathlib.Path(input_dirname)
 
   policy_files: List[pathlib.Path] = []
   policy_directories: Iterator[pathlib.Path] = filter(lambda path: path.is_dir(), input_dir.glob('**/pol'))
-  for ignored in FLAGS.ignore_directories:
+  for ignored_directory in ignore_directories:
     policy_directories = filter(
-      lambda path: not path.match('%s/**/pol' % ignored) and not path.match('%s/pol' % ignored),
+      def filter_(path, ignored=ignored_directory):
+        return not path.match('%s/**/pol' % ignored) and not path.match('%s/pol' % ignored),
       policy_directories
     )
 
@@ -481,46 +466,7 @@
 
 
 def WriteFiles(write_files: WriteList):
-=======
-  # p4 complains if you try to edit a file like ./corp//corp-isp.jcl
-  input_dirname = input_dirname.rstrip('/')
-  output_dirname = output_dirname.rstrip('/')
-
-  files = []
-  # calling all directories
-  for curdir in [x for x in os.listdir(input_dirname) if
-                 os.path.isdir(input_dirname + '/' + x)]:
-    # be on the lookout for a policy directory
-    if curdir == 'pol':
-      for input_file in [x for x in os.listdir(input_dirname + '/pol')
-                         if x.endswith('.pol')]:
-        files.append({
-            'in_file': os.path.join(input_dirname, 'pol', input_file),
-            'out_dir': output_dirname,
-            'defs': definitions})
-    else:
-      # so we don't have a policy directory, we should check if this new
-      # directory has a policy directory
-      if curdir in ignore_directories:
-        continue
-      logging.warning('-' * (2 * depth) + '> %s' % (
-          input_dirname + '/' + curdir))
-      files_found = DescendRecursively(
-          input_dirname + '/' + curdir,
-          output_dirname + '/' + curdir,
-          definitions,
-          ignore_directories,
-          depth + 1
-      )
-      logging.warning('-' * (2 * depth) + '> %s (%d pol files found)' % (
-          input_dirname + '/' + curdir, len(files_found)))
-      files.extend(files_found)
-
-  return files
-
-
-def WriteFiles(write_files):
->>>>>>> 6d4dc61f
+
   """Writes files to disk.
 
   Args:
@@ -547,38 +493,17 @@
     raise
 
 
-<<<<<<< HEAD
 def Run(
   base_directory: str,
   definitions_directory: str,
   policy_file: str,
   output_directory: str,
+  exp_info: int,
+  max_renderers: int,
+  ignore_directories: List[str],
+  optimize: bool,
+  shade_check: bool,
   context: contexts.BaseContext
-=======
-def DiscoverAllPolicies(base_directory, output_directory, definitions):
-  logging.info('finding policies...')
-  pols = []
-  pols.extend(
-      DescendRecursively(
-          base_directory,
-          output_directory,
-          definitions,
-          list()
-      )
-  )
-  return pols
-
-
-def Run(
-    base_directory,
-    definitions_directory,
-    policy_file,
-    output_directory,
-    exp_info,
-    max_renderers,
-    ignore_directories,
-    context
->>>>>>> 6d4dc61f
 ):
   definitions = None
   try:
@@ -598,56 +523,35 @@
     # render just one file
     logging.info('rendering one file')
     RenderFile(
-<<<<<<< HEAD
       base_directory,
       pathlib.Path(policy_file),
       pathlib.Path(output_directory),
       definitions,
-      FLAGS.exp_info,
+      exp_info,
+      optimize,
+      shade_check,
       write_files
     )
-  elif FLAGS.max_renderers == 1:
+  elif max_renderers == 1:
     # If only one process, run it sequentially
-    policies = DescendDirectory(base_directory)
+    policies = DescendDirectory(base_directory, ignore_directories)
     for pol in policies:
       RenderFile(
         base_directory,
         pol,
         pathlib.Path(output_directory),
         definitions,
-        FLAGS.exp_info,
+        exp_info,
+        optimize,
+        shade_check,
         write_files
       )
   else:
     # render all files in parallel
-    policies = DescendDirectory(base_directory)
-    pool = context.Pool(processes=FLAGS.max_renderers)
+    policies = DescendDirectory(base_directory, ignore_directories)
+    pool = context.Pool(processes=max_renderers)
     results: List[AsyncResult] = []
     for pol in policies:
-=======
-        base_directory,
-        policy_file,
-        output_directory,
-        definitions,
-        exp_info,
-        write_files)
-  else:
-    # render all files in parallel
-    logging.info('finding policies...')
-    pols = []
-    pols.extend(
-        DescendRecursively(
-            base_directory,
-            output_directory,
-            definitions,
-            ignore_directories
-        )
-    )
-
-    pool = context.Pool(processes=max_renderers)
-    results = []
-    for pol in pols:
->>>>>>> 6d4dc61f
       results.append(
           pool.apply_async(
               RenderFile,
@@ -657,6 +561,8 @@
                   output_directory,
                   definitions,
                   exp_info,
+                  optimize,
+                  shade_check,
                   write_files
               )
           )
@@ -713,6 +619,8 @@
       configs['exp_info'],
       configs['max_renderers'],
       configs['ignore_directories'],
+      configs['optimize'],
+      configs['shade_check'],
       context
   )
 
